--- conflicted
+++ resolved
@@ -176,22 +176,17 @@
         ctx: &ActorContext<Self>,
     ) -> anyhow::Result<SemaphorePermit<'static>> {
         let _guard = ctx.protect_zone();
-<<<<<<< HEAD
         let concurrent_upload_permits = match self.uploader_type {
             UploaderType::IndexUploader => &CONCURRENT_UPLOAD_PERMITS_INDEX,
             UploaderType::MergeUploader => &CONCURRENT_UPLOAD_PERMITS_MERGE,
             UploaderType::DeleteUploader => &CONCURRENT_UPLOAD_PERMITS_MERGE,
         };
-        concurrent_upload_permits
-            .get_or_init(|| Semaphore::const_new(self.max_concurrent_split_uploads))
-=======
-        let concurrent_upload_permits = CONCURRENT_UPLOAD_PERMITS
+        let concurrent_upload_permits = concurrent_upload_permits
             .get_or_init(|| Semaphore::const_new(self.max_concurrent_split_uploads));
         INDEXER_METRICS
             .concurrent_upload_available_permits
             .set(concurrent_upload_permits.available_permits() as i64);
         concurrent_upload_permits
->>>>>>> 8f7614b6
             .acquire()
             .await
             .context("The uploader semaphore is closed. (This should never happen.)")
