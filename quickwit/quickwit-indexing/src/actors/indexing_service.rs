// Copyright (C) 2022 Quickwit, Inc.
//
// Quickwit is offered under the AGPL v3.0 and as commercial software.
// For commercial licensing, contact us at hello@quickwit.io.
//
// AGPL:
// This program is free software: you can redistribute it and/or modify
// it under the terms of the GNU Affero General Public License as
// published by the Free Software Foundation, either version 3 of the
// License, or (at your option) any later version.
//
// This program is distributed in the hope that it will be useful,
// but WITHOUT ANY WARRANTY; without even the implied warranty of
// MERCHANTABILITY or FITNESS FOR A PARTICULAR PURPOSE. See the
// GNU Affero General Public License for more details.
//
// You should have received a copy of the GNU Affero General Public License
// along with this program. If not, see <http://www.gnu.org/licenses/>.

use std::collections::{HashMap, HashSet};
use std::fmt;
use std::path::{Path, PathBuf};
use std::sync::{Arc, Weak};

use anyhow::Context;
use async_trait::async_trait;
use quickwit_actors::{
    Actor, ActorContext, ActorExitStatus, ActorHandle, Handler, Health, Mailbox, Observation,
    Supervisable,
};
use quickwit_config::{
    build_doc_mapper, IndexerConfig, IngestApiSourceParams, SourceConfig, SourceParams,
    VecSourceParams,
};
use quickwit_doc_mapper::DocMapper;
use quickwit_ingest_api::{get_ingest_api_service, QUEUES_DIR_NAME};
use quickwit_metastore::{IndexMetadata, Metastore, MetastoreError};
use quickwit_proto::ingest_api::CreateQueueIfNotExistsRequest;
use quickwit_proto::{ServiceError, ServiceErrorCode};
use quickwit_storage::{Storage, StorageError, StorageResolverError, StorageUriResolver};
use serde::{Deserialize, Serialize};
use thiserror::Error;
use tokio::sync::Mutex;
use tracing::{error, info};

use super::merge_pipeline::{GetMergePlannerMailbox, MergePipeline, MergePipelineParams};
use super::MergePlanner;
use crate::merge_policy::{MergePolicy, StableMultitenantWithTimestampMergePolicy};
use crate::models::{
    DetachPipeline, IndexingDirectory, IndexingPipelineId, Observe, ObservePipeline,
    ShutdownPipeline, ShutdownPipelines, SpawnMergePipeline, SpawnPipeline, SpawnPipelines,
    WeakIndexingDirectory,
};
use crate::source::INGEST_API_SOURCE_ID;
use crate::split_store::SplitStoreSpaceQuota;
use crate::{
    IndexingPipeline, IndexingPipelineParams, IndexingSplitStore, IndexingStatistics,
    WeakIndexingSplitStore,
};

/// Name of the indexing directory, usually located at `<data_dir_path>/indexing`.
pub const INDEXING_DIR_NAME: &str = "indexing";

#[derive(Error, Debug)]
pub enum IndexingServiceError {
    #[error("Indexing pipeline `{index_id}` for source `{source_id}` does not exist.")]
    MissingPipeline { index_id: String, source_id: String },
    #[error(
        "Pipeline #{pipeline_ord} for index `{index_id}` and source `{source_id}` already exists."
    )]
    PipelineAlreadyExists {
        index_id: String,
        source_id: String,
        pipeline_ord: usize,
    },
    #[error("Failed to resolve the storage `{0}`.")]
    StorageResolverError(#[from] StorageResolverError),
    #[error("Storage error `{0}`.")]
    StorageError(#[from] StorageError),
    #[error("Metastore error `{0}`.")]
    MetastoreError(#[from] MetastoreError),
    #[error("Invalid params `{0}`.")]
    InvalidParams(anyhow::Error),
}

impl ServiceError for IndexingServiceError {
    fn status_code(&self) -> ServiceErrorCode {
        match self {
            Self::MissingPipeline { .. } => ServiceErrorCode::NotFound,
            Self::PipelineAlreadyExists { .. } => ServiceErrorCode::BadRequest,
            Self::StorageResolverError(_) | Self::StorageError(_) => ServiceErrorCode::Internal,
            Self::MetastoreError(_) => ServiceErrorCode::Internal,
            Self::InvalidParams(_) => ServiceErrorCode::BadRequest,
        }
    }
}

#[derive(Clone, Debug, Default, Eq, PartialEq, Serialize, Deserialize)]
pub struct IndexingServiceState {
    pub num_running_pipelines: usize,
    pub num_successful_pipelines: usize,
    pub num_failed_pipelines: usize,
}

type IndexId = String;
type SourceId = String;

pub struct IndexingService {
    node_id: String,
    data_dir_path: PathBuf,
    metastore: Arc<dyn Metastore>,
    storage_resolver: StorageUriResolver,
    indexing_pipeline_handles: HashMap<IndexingPipelineId, ActorHandle<IndexingPipeline>>,
    state: IndexingServiceState,
    enable_ingest_api: bool,
    merge_policies: HashMap<IndexId, Weak<dyn MergePolicy>>,
    indexing_directories: HashMap<(IndexId, SourceId), WeakIndexingDirectory>,
    split_stores: HashMap<(IndexId, SourceId), WeakIndexingSplitStore>,
<<<<<<< HEAD
    merge_pipeline_handles:
        HashMap<(IndexId, SourceId), (Mailbox<MergePlanner>, ActorHandle<MergePipeline>)>,
=======
    split_store_space_quota: Arc<Mutex<SplitStoreSpaceQuota>>,
>>>>>>> b5e3ef25
}

impl IndexingService {
    pub fn check_health(&self) -> Health {
        // In the future, check metrics such as available disk space.
        Health::Healthy
    }

    pub fn new(
        node_id: String,
        data_dir_path: PathBuf,
        indexer_config: IndexerConfig,
        metastore: Arc<dyn Metastore>,
        storage_resolver: StorageUriResolver,
        enable_ingest_api: bool,
    ) -> IndexingService {
        Self {
            node_id,
            data_dir_path,
            metastore,
            storage_resolver,
            indexing_pipeline_handles: Default::default(),
            state: Default::default(),
            enable_ingest_api,
            merge_policies: HashMap::new(),
            indexing_directories: HashMap::new(),
            split_stores: HashMap::new(),
<<<<<<< HEAD
            merge_pipeline_handles: HashMap::new(),
=======
            split_store_space_quota: Arc::new(Mutex::new(SplitStoreSpaceQuota::new(
                indexer_config.split_store_max_num_splits,
                indexer_config.split_store_max_num_bytes.get_bytes() as usize,
            ))),
>>>>>>> b5e3ef25
        }
    }

    async fn detach_pipeline(
        &mut self,
        pipeline_id: &IndexingPipelineId,
    ) -> Result<ActorHandle<IndexingPipeline>, IndexingServiceError> {
        let pipeline_handle = self
            .indexing_pipeline_handles
            .remove(pipeline_id)
            .ok_or_else(|| IndexingServiceError::MissingPipeline {
                index_id: pipeline_id.index_id.clone(),
                source_id: pipeline_id.source_id.clone(),
            })?;
        self.state.num_running_pipelines -= 1;
        Ok(pipeline_handle)
    }

    async fn observe_pipeline(
        &mut self,
        pipeline_id: &IndexingPipelineId,
    ) -> Result<Observation<IndexingStatistics>, IndexingServiceError> {
        let pipeline_handle = self
            .indexing_pipeline_handles
            .get(pipeline_id)
            .ok_or_else(|| IndexingServiceError::MissingPipeline {
                index_id: pipeline_id.index_id.clone(),
                source_id: pipeline_id.source_id.clone(),
            })?;
        let observation = pipeline_handle.observe().await;
        Ok(observation)
    }

    async fn spawn_pipeline(
        &mut self,
        ctx: &ActorContext<Self>,
        index_id: String,
        source_config: SourceConfig,
        pipeline_ord: usize,
    ) -> Result<IndexingPipelineId, IndexingServiceError> {
        let pipeline_id = IndexingPipelineId {
            index_id,
            source_id: source_config.source_id.clone(),
            node_id: self.node_id.clone(),
            pipeline_ord,
        };
        let index_metadata = self.index_metadata(ctx, &pipeline_id.index_id).await?;
        self.spawn_pipeline_inner(ctx, pipeline_id.clone(), index_metadata, source_config)
            .await?;
        Ok(pipeline_id)
    }

    async fn spawn_pipelines(
        &mut self,
        ctx: &ActorContext<Self>,
        index_id: String,
    ) -> Result<Vec<IndexingPipelineId>, IndexingServiceError> {
        let mut pipeline_ids = Vec::new();

        let index_metadata = self.index_metadata(ctx, &index_id).await?;

        for source_config in index_metadata.sources.values() {
            let pipeline_ords = 0..source_config.num_pipelines().unwrap_or(1);
            for pipeline_ord in pipeline_ords {
                let pipeline_id = IndexingPipelineId {
                    index_id: index_id.clone(),
                    source_id: source_config.source_id.clone(),
                    node_id: self.node_id.clone(),
                    pipeline_ord,
                };
                if self.indexing_pipeline_handles.contains_key(&pipeline_id) {
                    continue;
                }
                self.spawn_pipeline_inner(
                    ctx,
                    pipeline_id.clone(),
                    index_metadata.clone(),
                    source_config.clone(),
                )
                .await?;
                pipeline_ids.push(pipeline_id);
            }
        }
        if self.enable_ingest_api {
            let pipeline_id = self
                .spawn_ingest_api_pipeline(ctx, index_id, index_metadata)
                .await?;
            pipeline_ids.push(pipeline_id);
        }
        Ok(pipeline_ids)
    }

    async fn spawn_pipeline_inner(
        &mut self,
        ctx: &ActorContext<Self>,
        pipeline_id: IndexingPipelineId,
        index_metadata: IndexMetadata,
        source_config: SourceConfig,
    ) -> Result<(), IndexingServiceError> {
        if self.indexing_pipeline_handles.contains_key(&pipeline_id) {
            return Err(IndexingServiceError::PipelineAlreadyExists {
                index_id: pipeline_id.index_id,
                source_id: pipeline_id.source_id,
                pipeline_ord: pipeline_id.pipeline_ord,
            });
        }

        let indexing_dir_path = self.data_dir_path.join(INDEXING_DIR_NAME);
        let indexing_directory = self
            .get_or_create_indexing_directory(&pipeline_id, indexing_dir_path)
            .await?;
        let storage = self.storage_resolver.resolve(&index_metadata.index_uri)?;
        let merge_policy = self.get_or_create_merge_policy(&pipeline_id, &index_metadata);
<<<<<<< HEAD
        let split_store = self.get_or_init_split_store(
            &pipeline_id,
            indexing_directory.cache_directory(),
            storage.clone(),
            merge_policy.clone(),
        )?;
=======
        let split_store = self
            .get_or_init_split_store(
                &pipeline_id,
                indexing_directory.cache_directory(),
                storage.clone(),
                merge_policy,
            )
            .await?;
>>>>>>> b5e3ef25

        let doc_mapper = build_doc_mapper(
            &index_metadata.doc_mapping,
            &index_metadata.search_settings,
            &index_metadata.indexing_settings,
        )
        .map_err(IndexingServiceError::InvalidParams)?;

        let pipeline_params = IndexingPipelineParams::new(
            pipeline_id.clone(),
            doc_mapper,
            index_metadata.indexing_settings,
            source_config,
            indexing_directory,
            self.metastore.clone(),
            storage,
            split_store,
            merge_policy,
            ctx.mailbox().clone(),
        );
        let pipeline = IndexingPipeline::new(pipeline_params);
        let (_pipeline_mailbox, pipeline_handle) = ctx.spawn_actor().spawn(pipeline);
        self.indexing_pipeline_handles
            .insert(pipeline_id, pipeline_handle);
        self.state.num_running_pipelines += 1;
        Ok(())
    }

    async fn spawn_ingest_api_pipeline(
        &mut self,
        ctx: &ActorContext<Self>,
        index_id: String,
        index_metadata: IndexMetadata,
    ) -> Result<IndexingPipelineId, IndexingServiceError> {
        let source_id = INGEST_API_SOURCE_ID.to_string();

        let pipeline_id = IndexingPipelineId {
            index_id: index_id.clone(),
            source_id: source_id.clone(),
            node_id: self.node_id.clone(),
            pipeline_ord: 0,
        };
        if self.indexing_pipeline_handles.contains_key(&pipeline_id) {
            return Ok(pipeline_id);
        }
        let queues_dir_path = self.data_dir_path.join(QUEUES_DIR_NAME);
        let ingest_api_service = get_ingest_api_service(&queues_dir_path)
            .await
            .expect("The ingest API service should have been initialized beforehand.");

        // Ensure the queue exists.
        let create_queue_req = CreateQueueIfNotExistsRequest {
            queue_id: index_id.clone(),
        };
        ingest_api_service
            .ask_for_res(create_queue_req)
            .await
            .map_err(|err| IndexingServiceError::InvalidParams(err.into()))?;

        let source_config = SourceConfig {
            source_id,
            num_pipelines: 1,
            source_params: SourceParams::IngestApi(IngestApiSourceParams {
                index_id,
                batch_num_bytes_limit: None,
                queues_dir_path,
            }),
        };
        self.spawn_pipeline_inner(
            ctx,
            pipeline_id.clone(),
            index_metadata.clone(),
            source_config,
        )
        .await?;
        Ok(pipeline_id)
    }

    async fn spawn_merge_pipeline(
        &mut self,
        ctx: &ActorContext<Self>,
        index_id: String,
        merge_enabled: bool,
    ) -> Result<IndexingPipelineId, IndexingServiceError> {
        let pipeline_id = IndexingPipelineId {
            index_id: index_id.clone(),
            source_id: "void-source".to_string(),
            node_id: self.node_id.clone(),
            pipeline_ord: 0,
        };
        let mut index_metadata = self.index_metadata(ctx, &pipeline_id.index_id).await?;
        index_metadata.indexing_settings.merge_enabled = merge_enabled;
        let source_config = SourceConfig {
            source_id: pipeline_id.source_id.clone(),
            num_pipelines: 1,
            source_params: SourceParams::Vec(VecSourceParams::default()),
        };
        self.spawn_pipeline_inner(ctx, pipeline_id.clone(), index_metadata, source_config)
            .await?;
        Ok(pipeline_id)
    }

    async fn index_metadata(
        &self,
        ctx: &ActorContext<Self>,
        index_id: &str,
    ) -> Result<IndexMetadata, IndexingServiceError> {
        let _protect_guard = ctx.protect_zone();
        let index_metadata = self.metastore.index_metadata(index_id).await?;
        Ok(index_metadata)
    }

    async fn handle_supervise(&mut self) -> Result<(), ActorExitStatus> {
        self.indexing_pipeline_handles
            .retain(
                |pipeline_id, pipeline_handle| match pipeline_handle.health() {
                    Health::Healthy => true,
                    Health::Success => {
                        info!(
                            index_id=%pipeline_id.index_id,
                            source_id=%pipeline_id.source_id,
                            pipeline_ord=%pipeline_id.pipeline_ord,
                            "Indexing pipeline completed."
                        );
                        self.state.num_successful_pipelines += 1;
                        self.state.num_running_pipelines -= 1;
                        false
                    }
                    Health::FailureOrUnhealthy => {
                        error!(
                            index_id=%pipeline_id.index_id,
                            source_id=%pipeline_id.source_id,
                            pipeline_ord=%pipeline_id.pipeline_ord,
                            "Indexing pipeline failed."
                        );
                        self.state.num_failed_pipelines += 1;
                        self.state.num_running_pipelines -= 1;
                        false
                    }
                },
            );
        // Evict merge pipelines that are not needed or failing.
        let needed_merge_pipeline_ids: HashSet<(String, String)> = self
            .indexing_pipeline_handles
            .keys()
            .map(|pipeline_id| (pipeline_id.index_id.clone(), pipeline_id.source_id.clone()))
            .collect();
        self.merge_pipeline_handles
            .retain(|index_source_key, (_, handle)| match handle.health() {
                Health::Healthy => needed_merge_pipeline_ids.contains(index_source_key),
                Health::FailureOrUnhealthy | Health::Success => false,
            });
        Ok(())
    }

    fn get_or_create_merge_policy(
        &mut self,
        pipeline_id: &IndexingPipelineId,
        index_metadata: &IndexMetadata,
    ) -> Arc<dyn MergePolicy> {
        if let Some(merge_policy_ref) = self.merge_policies.get(&pipeline_id.index_id) {
            if let Some(merge_policy) = merge_policy_ref.upgrade() {
                return merge_policy;
            }
        }

        let stable_multitenant_merge_policy = StableMultitenantWithTimestampMergePolicy {
            merge_enabled: index_metadata.indexing_settings.merge_enabled,
            merge_factor: index_metadata.indexing_settings.merge_policy.merge_factor,
            max_merge_factor: index_metadata
                .indexing_settings
                .merge_policy
                .max_merge_factor,
            split_num_docs_target: index_metadata.indexing_settings.split_num_docs_target,
            ..Default::default()
        };
        let merge_policy: Arc<dyn MergePolicy> = Arc::new(stable_multitenant_merge_policy);

        self.merge_policies
            .insert(pipeline_id.index_id.clone(), Arc::downgrade(&merge_policy));
        merge_policy
    }

    async fn get_or_create_indexing_directory(
        &mut self,
        pipeline_id: &IndexingPipelineId,
        indexing_dir_path: PathBuf,
    ) -> Result<IndexingDirectory, IndexingServiceError> {
        let key = (pipeline_id.index_id.clone(), pipeline_id.source_id.clone());
        if let Some(indexing_directory) = self
            .indexing_directories
            .get(&key)
            .and_then(WeakIndexingDirectory::upgrade)
        {
            return Ok(indexing_directory);
        }
        let indexing_directory_path = indexing_dir_path
            .join(&pipeline_id.index_id)
            .join(&pipeline_id.source_id);
        let indexing_directory = IndexingDirectory::create_in_dir(indexing_directory_path)
            .await
            .map_err(IndexingServiceError::InvalidParams)?;

        self.indexing_directories
            .insert(key, indexing_directory.downgrade());
        Ok(indexing_directory)
    }

    async fn get_or_init_split_store(
        &mut self,
        pipeline_id: &IndexingPipelineId,
        cache_directory: &Path,
        storage: Arc<dyn Storage>,
        merge_policy: Arc<dyn MergePolicy>,
    ) -> Result<IndexingSplitStore, IndexingServiceError> {
        let key = (pipeline_id.index_id.clone(), pipeline_id.source_id.clone());
        if let Some(split_store) = self
            .split_stores
            .get(&key)
            .and_then(WeakIndexingSplitStore::upgrade)
        {
            return Ok(split_store);
        }
        let split_store = IndexingSplitStore::create_with_local_store(
            storage.clone(),
            cache_directory,
            merge_policy,
            self.split_store_space_quota.clone(),
        )
        .await?;

        self.split_stores.insert(key, split_store.downgrade());
        Ok(split_store)
    }

    async fn get_or_init_merge_pipeline(
        &mut self,
        ctx: &ActorContext<Self>,
        pipeline_id: &IndexingPipelineId,
        doc_mapper: Arc<dyn DocMapper>,
        indexing_directory: IndexingDirectory,
        split_store: IndexingSplitStore,
        merge_policy: Arc<dyn MergePolicy>,
    ) -> anyhow::Result<Mailbox<MergePlanner>> {
        let key = (pipeline_id.index_id.clone(), pipeline_id.source_id.clone());
        if let Some((merge_planner_mailbox, merge_pipeline)) = self.merge_pipeline_handles.get(&key)
        {
            if merge_pipeline.health() == Health::Healthy {
                return Ok(merge_planner_mailbox.clone());
            } else {
                // Make sure we get rid of unhealthy mailboxes.
                self.handle_supervise().await?;
            }
        }

        let merging_pipeline_params = MergePipelineParams::new(
            pipeline_id.clone(),
            doc_mapper,
            indexing_directory,
            self.metastore.clone(),
            split_store,
            merge_policy,
        );
        let pipeline = MergePipeline::new(merging_pipeline_params);
        let (pipeline_mailbox, pipeline_handle) = ctx.spawn_actor().spawn(pipeline);
        let merge_planner_mailbox = pipeline_mailbox
            .ask(GetMergePlannerMailbox)
            .await?
            .with_context(|| {
                format!(
                    "Couldn't get merge planner mailbox for index_id:`{}` source_id: `{}`.",
                    pipeline_id.index_id, pipeline_id.source_id
                )
            })?;

        self.merge_pipeline_handles
            .insert(key, (merge_planner_mailbox.clone(), pipeline_handle));
        Ok(merge_planner_mailbox)
    }
}

#[async_trait]
impl Handler<ObservePipeline> for IndexingService {
    type Reply = Result<Observation<IndexingStatistics>, IndexingServiceError>;

    async fn handle(
        &mut self,
        msg: ObservePipeline,
        _ctx: &ActorContext<Self>,
    ) -> Result<Self::Reply, ActorExitStatus> {
        let observation = self.observe_pipeline(&msg.pipeline_id).await;
        Ok(observation)
    }
}

#[async_trait]
impl Handler<DetachPipeline> for IndexingService {
    type Reply = Result<ActorHandle<IndexingPipeline>, IndexingServiceError>;

    async fn handle(
        &mut self,
        msg: DetachPipeline,
        _ctx: &ActorContext<Self>,
    ) -> Result<Self::Reply, ActorExitStatus> {
        Ok(self.detach_pipeline(&msg.pipeline_id).await)
    }
}

#[derive(Debug)]
struct SuperviseLoop;

#[async_trait]
impl Handler<SuperviseLoop> for IndexingService {
    type Reply = ();

    async fn handle(
        &mut self,
        _message: SuperviseLoop,
        ctx: &ActorContext<Self>,
    ) -> Result<(), ActorExitStatus> {
        self.handle_supervise().await?;
        ctx.schedule_self_msg(quickwit_actors::HEARTBEAT, SuperviseLoop)
            .await;
        Ok(())
    }
}

#[async_trait]
impl Actor for IndexingService {
    type ObservableState = IndexingServiceState;

    fn observable_state(&self) -> Self::ObservableState {
        self.state.clone()
    }

    async fn initialize(&mut self, ctx: &ActorContext<Self>) -> Result<(), ActorExitStatus> {
        self.handle(SuperviseLoop, ctx).await
    }
}

#[async_trait]
impl Handler<SpawnMergePipeline> for IndexingService {
    type Reply = Result<IndexingPipelineId, IndexingServiceError>;
    async fn handle(
        &mut self,
        message: SpawnMergePipeline,
        ctx: &ActorContext<Self>,
    ) -> Result<Self::Reply, ActorExitStatus> {
        Ok(self
            .spawn_merge_pipeline(ctx, message.index_id, message.merge_enabled)
            .await)
    }
}

#[async_trait]
impl Handler<SpawnPipeline> for IndexingService {
    type Reply = Result<IndexingPipelineId, IndexingServiceError>;
    async fn handle(
        &mut self,
        message: SpawnPipeline,
        ctx: &ActorContext<Self>,
    ) -> Result<Result<IndexingPipelineId, IndexingServiceError>, ActorExitStatus> {
        Ok(self
            .spawn_pipeline(
                ctx,
                message.index_id,
                message.source_config,
                message.pipeline_ord,
            )
            .await)
    }
}

#[async_trait]
impl Handler<Observe> for IndexingService {
    type Reply = Self::ObservableState;
    async fn handle(
        &mut self,
        _message: Observe,
        _ctx: &ActorContext<Self>,
    ) -> Result<Self::ObservableState, ActorExitStatus> {
        Ok(self.observable_state())
    }
}

#[async_trait]
impl Handler<SpawnPipelines> for IndexingService {
    type Reply = Result<Vec<IndexingPipelineId>, IndexingServiceError>;
    async fn handle(
        &mut self,
        message: SpawnPipelines,
        ctx: &ActorContext<Self>,
    ) -> Result<Self::Reply, ActorExitStatus> {
        Ok(self.spawn_pipelines(ctx, message.index_id).await)
    }
}

#[async_trait]
impl Handler<ShutdownPipelines> for IndexingService {
    type Reply = Result<(), IndexingServiceError>;
    async fn handle(
        &mut self,
        message: ShutdownPipelines,
        _ctx: &ActorContext<Self>,
    ) -> Result<Self::Reply, ActorExitStatus> {
        let source_filter_fn = |pipeline_id: &IndexingPipelineId| {
            message
                .source_id
                .as_ref()
                .map(|source_id| pipeline_id.source_id == *source_id)
                .unwrap_or(true)
        };
        let pipelines_to_shutdown: Vec<IndexingPipelineId> = self
            .indexing_pipeline_handles
            .keys()
            .filter(|pipeline_id| {
                pipeline_id.index_id == message.index_id && source_filter_fn(pipeline_id)
            })
            .cloned()
            .collect();
        for pipeline_id in pipelines_to_shutdown {
            if let Some(pipeline_handle) = self.indexing_pipeline_handles.remove(&pipeline_id) {
                pipeline_handle.quit().await;
                self.state.num_running_pipelines -= 1;
            }
        }
        Ok(Ok(()))
    }
}

#[async_trait]
impl Handler<ShutdownPipeline> for IndexingService {
    type Reply = Result<(), IndexingServiceError>;
    async fn handle(
        &mut self,
        message: ShutdownPipeline,
        _ctx: &ActorContext<Self>,
    ) -> Result<Self::Reply, ActorExitStatus> {
        if let Some(pipeline_handle) = self.indexing_pipeline_handles.remove(&message.pipeline_id) {
            pipeline_handle.quit().await;
            self.state.num_running_pipelines -= 1;
        }
        Ok(Ok(()))
    }
}

#[derive(Clone)]
pub struct GetOrInitMergePipeline {
    pub pipeline_id: IndexingPipelineId,
    pub doc_mapper: Arc<dyn DocMapper>,
    pub indexing_directory: IndexingDirectory,
    pub split_store: IndexingSplitStore,
    pub merge_policy: Arc<dyn MergePolicy>,
}

impl fmt::Debug for GetOrInitMergePipeline {
    fn fmt(&self, fmt: &mut fmt::Formatter<'_>) -> fmt::Result {
        fmt.debug_struct("GetOrInitMergePipeline")
            .field("pipeline_id", &self.pipeline_id)
            .finish()
    }
}

#[async_trait]
impl Handler<GetOrInitMergePipeline> for IndexingService {
    type Reply = anyhow::Result<Mailbox<MergePlanner>>;

    async fn handle(
        &mut self,
        message: GetOrInitMergePipeline,
        ctx: &ActorContext<Self>,
    ) -> Result<Self::Reply, ActorExitStatus> {
        let result = self
            .get_or_init_merge_pipeline(
                ctx,
                &message.pipeline_id,
                message.doc_mapper,
                message.indexing_directory,
                message.split_store,
                message.merge_policy,
            )
            .await;
        Ok(result)
    }
}

#[cfg(test)]
mod tests {
    use std::time::Duration;

    use quickwit_actors::{ObservationType, Universe};
    use quickwit_common::rand::append_random_suffix;
    use quickwit_common::uri::Uri;
    use quickwit_config::{SourceConfig, VecSourceParams};
    use quickwit_ingest_api::init_ingest_api;
    use quickwit_metastore::quickwit_metastore_uri_resolver;

    use super::*;

    #[tokio::test]
    async fn test_indexing_service() {
        let metastore_uri = Uri::new("ram:///metastore".to_string());
        let metastore = quickwit_metastore_uri_resolver()
            .resolve(&metastore_uri)
            .await
            .unwrap();

        let index_id = append_random_suffix("test-indexing-service");
        let index_uri = format!("ram:///indexes/{index_id}");
        let index_metadata = IndexMetadata::for_test(&index_id, &index_uri);

        metastore.create_index(index_metadata).await.unwrap();

        // Test `IndexingService::new`.
        let temp_dir = tempfile::tempdir().unwrap();
        let data_dir_path = temp_dir.path().to_path_buf();
        let indexer_config = IndexerConfig::for_test().unwrap();
        let storage_resolver = StorageUriResolver::for_test();
        let universe = Universe::new();
        let queues_dir_path = data_dir_path.join(QUEUES_DIR_NAME);
        init_ingest_api(&universe, &queues_dir_path).await.unwrap();
        let enable_ingest_api = true;
        let indexing_server = IndexingService::new(
            "test-node".to_string(),
            data_dir_path,
            indexer_config,
            metastore.clone(),
            storage_resolver.clone(),
            enable_ingest_api,
        );
        let (indexing_server_mailbox, indexing_server_handle) =
            universe.spawn_builder().spawn(indexing_server);
        let observation = indexing_server_handle.observe().await;
        assert_eq!(observation.num_running_pipelines, 0);
        assert_eq!(observation.num_failed_pipelines, 0);
        assert_eq!(observation.num_successful_pipelines, 0);

        // Test `spawn_pipeline`.
        let source_config_0 = SourceConfig {
            source_id: "test-indexing-service--source-0".to_string(),
            num_pipelines: 1,
            source_params: SourceParams::void(),
        };
        let spawn_pipeline_msg = SpawnPipeline {
            index_id: index_id.clone(),
            pipeline_ord: 0,
            source_config: source_config_0.clone(),
        };
        let pipeline_id_0 = indexing_server_mailbox
            .ask_for_res(spawn_pipeline_msg.clone())
            .await
            .unwrap();
        indexing_server_mailbox
            .ask_for_res(spawn_pipeline_msg)
            .await
            .unwrap_err();
        assert_eq!(pipeline_id_0.index_id, index_id);
        assert_eq!(pipeline_id_0.source_id, source_config_0.source_id);
        assert_eq!(pipeline_id_0.node_id, "test-node");
        assert_eq!(pipeline_id_0.pipeline_ord, 0);
        assert_eq!(
            indexing_server_handle.observe().await.num_running_pipelines,
            1
        );

        // Test `observe_pipeline`.
        let observation = indexing_server_mailbox
            .ask_for_res(ObservePipeline {
                pipeline_id: pipeline_id_0.clone(),
            })
            .await
            .unwrap();
        assert_eq!(observation.obs_type, ObservationType::Alive);
        assert_eq!(observation.generation, 1);
        assert_eq!(observation.num_spawn_attempts, 1);

        // Test `detach_pipeline`.
        let pipeline_handle = indexing_server_mailbox
            .ask_for_res(DetachPipeline {
                pipeline_id: pipeline_id_0,
            })
            .await
            .unwrap();
        assert_eq!(
            indexing_server_handle.observe().await.num_running_pipelines,
            0
        );
        let observation = pipeline_handle.observe().await;
        assert_eq!(observation.obs_type, ObservationType::Alive);

        // Test `spawn_pipelines`.
        metastore
            .add_source(&index_id, source_config_0.clone())
            .await
            .unwrap();

        let source_config_1 = SourceConfig {
            source_id: "test-indexing-service--source-1".to_string(),
            num_pipelines: 1,
            source_params: SourceParams::void(),
        };
        metastore
            .add_source(&index_id, source_config_1.clone())
            .await
            .unwrap();

        indexing_server_mailbox
            .ask_for_res(SpawnPipelines {
                index_id: index_id.clone(),
            })
            .await
            .unwrap();
        assert_eq!(
            indexing_server_handle.observe().await.num_running_pipelines,
            3
        );

        let source_config_2 = SourceConfig {
            source_id: "test-indexing-service--source-2".to_string(),
            num_pipelines: 2,
            source_params: SourceParams::void(),
        };
        metastore
            .add_source(&index_id, source_config_2.clone())
            .await
            .unwrap();

        indexing_server_mailbox
            .ask_for_res(SpawnPipelines {
                index_id: index_id.clone(),
            })
            .await
            .unwrap();
        assert_eq!(
            indexing_server_handle.observe().await.num_running_pipelines,
            5
        );

        // Test `shutdown_pipeline`
        indexing_server_mailbox
            .ask_for_res(ShutdownPipeline {
                pipeline_id: IndexingPipelineId {
                    index_id: index_id.clone(),
                    source_id: source_config_2.source_id.clone(),
                    node_id: "test-node".to_string(),
                    pipeline_ord: 1,
                },
            })
            .await
            .unwrap();
        assert_eq!(
            indexing_server_handle.observe().await.num_running_pipelines,
            4
        );

        // Test `shutdown_pipelines`
        indexing_server_mailbox
            .ask_for_res(ShutdownPipelines {
                index_id: index_id.clone(),
                source_id: Some(source_config_0.source_id.clone()),
            })
            .await
            .unwrap();
        assert_eq!(
            indexing_server_handle.observe().await.num_running_pipelines,
            3
        );
        indexing_server_mailbox
            .ask_for_res(ShutdownPipelines {
                index_id: index_id.clone(),
                source_id: None,
            })
            .await
            .unwrap();
        assert_eq!(
            indexing_server_handle.observe().await.num_running_pipelines,
            0
        );

        // Test `spawn_merge_pipeline`.
        indexing_server_mailbox
            .ask_for_res(SpawnMergePipeline {
                index_id: index_id.clone(),
                merge_enabled: true,
            })
            .await
            .unwrap();
        assert_eq!(
            indexing_server_handle.observe().await.num_running_pipelines,
            1
        );

        // Test `supervise_pipelines`
        let source_config_3 = SourceConfig {
            source_id: "test-indexing-service--source-3".to_string(),
            num_pipelines: 1,
            source_params: SourceParams::Vec(VecSourceParams {
                docs: Vec::new(),
                batch_num_docs: 10,
                partition: "0".to_string(),
            }),
        };
        indexing_server_mailbox
            .ask_for_res(SpawnPipeline {
                index_id: index_id.clone(),
                source_config: source_config_3,
                pipeline_ord: 0,
            })
            .await
            .unwrap();
        for _ in 0..2000 {
            let obs = indexing_server_handle.observe().await;
            if obs.num_successful_pipelines == 2 {
                return;
            }
            tokio::time::sleep(Duration::from_millis(100)).await;
        }
        panic!("Sleep");
    }
}<|MERGE_RESOLUTION|>--- conflicted
+++ resolved
@@ -116,12 +116,9 @@
     merge_policies: HashMap<IndexId, Weak<dyn MergePolicy>>,
     indexing_directories: HashMap<(IndexId, SourceId), WeakIndexingDirectory>,
     split_stores: HashMap<(IndexId, SourceId), WeakIndexingSplitStore>,
-<<<<<<< HEAD
     merge_pipeline_handles:
         HashMap<(IndexId, SourceId), (Mailbox<MergePlanner>, ActorHandle<MergePipeline>)>,
-=======
     split_store_space_quota: Arc<Mutex<SplitStoreSpaceQuota>>,
->>>>>>> b5e3ef25
 }
 
 impl IndexingService {
@@ -149,14 +146,11 @@
             merge_policies: HashMap::new(),
             indexing_directories: HashMap::new(),
             split_stores: HashMap::new(),
-<<<<<<< HEAD
             merge_pipeline_handles: HashMap::new(),
-=======
             split_store_space_quota: Arc::new(Mutex::new(SplitStoreSpaceQuota::new(
                 indexer_config.split_store_max_num_splits,
                 indexer_config.split_store_max_num_bytes.get_bytes() as usize,
             ))),
->>>>>>> b5e3ef25
         }
     }
 
@@ -270,14 +264,6 @@
             .await?;
         let storage = self.storage_resolver.resolve(&index_metadata.index_uri)?;
         let merge_policy = self.get_or_create_merge_policy(&pipeline_id, &index_metadata);
-<<<<<<< HEAD
-        let split_store = self.get_or_init_split_store(
-            &pipeline_id,
-            indexing_directory.cache_directory(),
-            storage.clone(),
-            merge_policy.clone(),
-        )?;
-=======
         let split_store = self
             .get_or_init_split_store(
                 &pipeline_id,
@@ -286,7 +272,6 @@
                 merge_policy,
             )
             .await?;
->>>>>>> b5e3ef25
 
         let doc_mapper = build_doc_mapper(
             &index_metadata.doc_mapping,
